--- conflicted
+++ resolved
@@ -209,15 +209,11 @@
         text: localize('LanguageService.statusItem.text', 'Partial Mode'),
         detail: localize('LanguageService.statusItem.detail', 'Limited IntelliSense provided by Pylance'),
     };
-<<<<<<< HEAD
-=======
     export const startingPylance = localize('LanguageService.startingPylance', 'Starting Pylance language server.');
-    export const startingJedi = localize('LanguageService.startingJedi', 'Starting Jedi language server for {0}.');
     export const startingNone = localize(
         'LanguageService.startingNone',
         'Editor support is inactive since language server is set to None.',
     );
->>>>>>> 4e20c2bc
     export const untrustedWorkspaceMessage = localize(
         'LanguageService.untrustedWorkspaceMessage',
         'Only Pylance is supported in untrusted workspaces, setting language server to None.',
