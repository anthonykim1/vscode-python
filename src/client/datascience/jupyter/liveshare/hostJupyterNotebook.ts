--- conflicted
+++ resolved
@@ -65,10 +65,7 @@
             launchInfo,
             loggers,
             resource,
-<<<<<<< HEAD
-=======
             identity,
->>>>>>> bd9615ac
             getDisposedError,
             workspace,
             appService,
@@ -132,11 +129,7 @@
         // Use our base name plus our id. This means one unique server per notebook
         // Convert to our shared URI to match the guest and remove any '.' as live share won't support them
         const sharedUri =
-<<<<<<< HEAD
-            this.resource.scheme === 'file' ? this.finishedApi!.convertLocalUriToShared(this.resource) : this.resource;
-=======
             this.identity.scheme === 'file' ? this.finishedApi!.convertLocalUriToShared(this.identity) : this.identity;
->>>>>>> bd9615ac
         return Promise.resolve(`${LiveShare.JupyterNotebookSharedService}${sharedUri.toString()}`);
     }
 
